--- conflicted
+++ resolved
@@ -479,17 +479,12 @@
 	s.serveWG.Add(1)
 	defer func() {
 		s.serveWG.Done()
-<<<<<<< HEAD
-		// Block until Stop or GracefulStop is ready for us to return.
-		<-s.done
-=======
 		select {
 		// Stop or GracefulStop called; block until done and return nil.
 		case <-s.quit:
 			<-s.done
 		default:
 		}
->>>>>>> d691399f
 	}()
 
 	s.lis[lis] = true
@@ -535,10 +530,6 @@
 			s.printf("done serving; Accept = %v", err)
 			s.mu.Unlock()
 
-<<<<<<< HEAD
-			// If Stop or GracefulStop is called, return nil.
-=======
->>>>>>> d691399f
 			select {
 			case <-s.quit:
 				return nil
