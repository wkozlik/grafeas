/*
 *
 * Copyright 2014 gRPC authors.
 *
 * Licensed under the Apache License, Version 2.0 (the "License");
 * you may not use this file except in compliance with the License.
 * You may obtain a copy of the License at
 *
 *     http://www.apache.org/licenses/LICENSE-2.0
 *
 * Unless required by applicable law or agreed to in writing, software
 * distributed under the License is distributed on an "AS IS" BASIS,
 * WITHOUT WARRANTIES OR CONDITIONS OF ANY KIND, either express or implied.
 * See the License for the specific language governing permissions and
 * limitations under the License.
 *
 */

package transport

import (
	"bytes"
	"fmt"
	"io"
	"math"
	"net"
	"strings"
	"sync"
	"sync/atomic"
	"time"

	"golang.org/x/net/context"
	"golang.org/x/net/http2"
	"golang.org/x/net/http2/hpack"
	"google.golang.org/grpc/codes"
	"google.golang.org/grpc/credentials"
	"google.golang.org/grpc/keepalive"
	"google.golang.org/grpc/metadata"
	"google.golang.org/grpc/peer"
	"google.golang.org/grpc/stats"
	"google.golang.org/grpc/status"
)

// http2Client implements the ClientTransport interface with HTTP2.
type http2Client struct {
	ctx        context.Context
	cancel     context.CancelFunc
	userAgent  string
	md         interface{}
	conn       net.Conn // underlying communication channel
	remoteAddr net.Addr
	localAddr  net.Addr
	authInfo   credentials.AuthInfo // auth info about the connection
	nextID     uint32               // the next stream ID to be used

	// goAway is closed to notify the upper layer (i.e., addrConn.transportMonitor)
	// that the server sent GoAway on this transport.
	goAway chan struct{}
	// awakenKeepalive is used to wake up keepalive when after it has gone dormant.
	awakenKeepalive chan struct{}

	framer *framer
	hBuf   *bytes.Buffer  // the buffer for HPACK encoding
	hEnc   *hpack.Encoder // HPACK encoder

	// controlBuf delivers all the control related tasks (e.g., window
	// updates, reset streams, and various settings) to the controller.
	controlBuf *controlBuffer
	fc         *inFlow
	// sendQuotaPool provides flow control to outbound message.
	sendQuotaPool *quotaPool
	// localSendQuota limits the amount of data that can be scheduled
	// for writing before it is actually written out.
	localSendQuota *quotaPool
	// streamsQuota limits the max number of concurrent streams.
	streamsQuota *quotaPool

	// The scheme used: https if TLS is on, http otherwise.
	scheme string

	isSecure bool

	creds []credentials.PerRPCCredentials

	// Boolean to keep track of reading activity on transport.
	// 1 is true and 0 is false.
	activity uint32 // Accessed atomically.
	kp       keepalive.ClientParameters

	statsHandler stats.Handler

	initialWindowSize int32

	bdpEst          *bdpEstimator
	outQuotaVersion uint32

	// onSuccess is a callback that client transport calls upon
	// receiving server preface to signal that a succefull HTTP2
	// connection was established.
	onSuccess func()

	mu            sync.Mutex     // guard the following variables
	state         transportState // the state of underlying connection
	activeStreams map[uint32]*Stream
	// The max number of concurrent streams
	maxStreams int
	// the per-stream outbound flow control window size set by the peer.
	streamSendQuota uint32
	// prevGoAway ID records the Last-Stream-ID in the previous GOAway frame.
	prevGoAwayID uint32
	// goAwayReason records the http2.ErrCode and debug data received with the
	// GoAway frame.
	goAwayReason GoAwayReason
}

func dial(ctx context.Context, fn func(context.Context, string) (net.Conn, error), addr string) (net.Conn, error) {
	if fn != nil {
		return fn(ctx, addr)
	}
	return dialContext(ctx, "tcp", addr)
}

func isTemporary(err error) bool {
	switch err {
	case io.EOF:
		// Connection closures may be resolved upon retry, and are thus
		// treated as temporary.
		return true
	case context.DeadlineExceeded:
		// In Go 1.7, context.DeadlineExceeded implements Timeout(), and this
		// special case is not needed. Until then, we need to keep this
		// clause.
		return true
	}

	switch err := err.(type) {
	case interface {
		Temporary() bool
	}:
		return err.Temporary()
	case interface {
		Timeout() bool
	}:
		// Timeouts may be resolved upon retry, and are thus treated as
		// temporary.
		return err.Timeout()
	}
	return false
}

// newHTTP2Client constructs a connected ClientTransport to addr based on HTTP2
// and starts to receive messages on it. Non-nil error returns if construction
// fails.
func newHTTP2Client(connectCtx, ctx context.Context, addr TargetInfo, opts ConnectOptions, onSuccess func()) (_ ClientTransport, err error) {
	scheme := "http"
	ctx, cancel := context.WithCancel(ctx)
	defer func() {
		if err != nil {
			cancel()
		}
	}()

	conn, err := dial(connectCtx, opts.Dialer, addr.Addr)
	if err != nil {
		if opts.FailOnNonTempDialError {
			return nil, connectionErrorf(isTemporary(err), err, "transport: error while dialing: %v", err)
		}
		return nil, connectionErrorf(true, err, "transport: Error while dialing %v", err)
	}
	// Any further errors will close the underlying connection
	defer func(conn net.Conn) {
		if err != nil {
			conn.Close()
		}
	}(conn)
	var (
		isSecure bool
		authInfo credentials.AuthInfo
	)
	if creds := opts.TransportCredentials; creds != nil {
		scheme = "https"
		conn, authInfo, err = creds.ClientHandshake(connectCtx, addr.Authority, conn)
		if err != nil {
			// Credentials handshake errors are typically considered permanent
			// to avoid retrying on e.g. bad certificates.
			temp := isTemporary(err)
			return nil, connectionErrorf(temp, err, "transport: authentication handshake failed: %v", err)
		}
		isSecure = true
	}
	kp := opts.KeepaliveParams
	// Validate keepalive parameters.
	if kp.Time == 0 {
		kp.Time = defaultClientKeepaliveTime
	}
	if kp.Timeout == 0 {
		kp.Timeout = defaultClientKeepaliveTimeout
	}
	dynamicWindow := true
	icwz := int32(initialWindowSize)
	if opts.InitialConnWindowSize >= defaultWindowSize {
		icwz = opts.InitialConnWindowSize
		dynamicWindow = false
	}
	var buf bytes.Buffer
	writeBufSize := defaultWriteBufSize
	if opts.WriteBufferSize > 0 {
		writeBufSize = opts.WriteBufferSize
	}
	readBufSize := defaultReadBufSize
	if opts.ReadBufferSize > 0 {
		readBufSize = opts.ReadBufferSize
	}
	t := &http2Client{
		ctx:        ctx,
		cancel:     cancel,
		userAgent:  opts.UserAgent,
		md:         addr.Metadata,
		conn:       conn,
		remoteAddr: conn.RemoteAddr(),
		localAddr:  conn.LocalAddr(),
		authInfo:   authInfo,
		// The client initiated stream id is odd starting from 1.
		nextID:            1,
		goAway:            make(chan struct{}),
		awakenKeepalive:   make(chan struct{}, 1),
		hBuf:              &buf,
		hEnc:              hpack.NewEncoder(&buf),
		framer:            newFramer(conn, writeBufSize, readBufSize),
		controlBuf:        newControlBuffer(),
		fc:                &inFlow{limit: uint32(icwz)},
		sendQuotaPool:     newQuotaPool(defaultWindowSize),
		localSendQuota:    newQuotaPool(defaultLocalSendQuota),
		scheme:            scheme,
		state:             reachable,
		activeStreams:     make(map[uint32]*Stream),
		isSecure:          isSecure,
		creds:             opts.PerRPCCredentials,
		maxStreams:        defaultMaxStreamsClient,
		streamsQuota:      newQuotaPool(defaultMaxStreamsClient),
		streamSendQuota:   defaultWindowSize,
		kp:                kp,
		statsHandler:      opts.StatsHandler,
		initialWindowSize: initialWindowSize,
		onSuccess:         onSuccess,
	}
	if opts.InitialWindowSize >= defaultWindowSize {
		t.initialWindowSize = opts.InitialWindowSize
		dynamicWindow = false
	}
	if dynamicWindow {
		t.bdpEst = &bdpEstimator{
			bdp:               initialWindowSize,
			updateFlowControl: t.updateFlowControl,
		}
	}
	// Make sure awakenKeepalive can't be written upon.
	// keepalive routine will make it writable, if need be.
	t.awakenKeepalive <- struct{}{}
	if t.statsHandler != nil {
		t.ctx = t.statsHandler.TagConn(t.ctx, &stats.ConnTagInfo{
			RemoteAddr: t.remoteAddr,
			LocalAddr:  t.localAddr,
		})
		connBegin := &stats.ConnBegin{
			Client: true,
		}
		t.statsHandler.HandleConn(t.ctx, connBegin)
	}
	// Start the reader goroutine for incoming message. Each transport has
	// a dedicated goroutine which reads HTTP2 frame from network. Then it
	// dispatches the frame to the corresponding stream entity.
	go t.reader()
	// Send connection preface to server.
	n, err := t.conn.Write(clientPreface)
	if err != nil {
		t.Close()
		return nil, connectionErrorf(true, err, "transport: failed to write client preface: %v", err)
	}
	if n != len(clientPreface) {
		t.Close()
		return nil, connectionErrorf(true, err, "transport: preface mismatch, wrote %d bytes; want %d", n, len(clientPreface))
	}
	if t.initialWindowSize != defaultWindowSize {
		err = t.framer.fr.WriteSettings(http2.Setting{
			ID:  http2.SettingInitialWindowSize,
			Val: uint32(t.initialWindowSize),
		})
	} else {
		err = t.framer.fr.WriteSettings()
	}
	if err != nil {
		t.Close()
		return nil, connectionErrorf(true, err, "transport: failed to write initial settings frame: %v", err)
	}
	// Adjust the connection flow control window if needed.
	if delta := uint32(icwz - defaultWindowSize); delta > 0 {
		if err := t.framer.fr.WriteWindowUpdate(0, delta); err != nil {
			t.Close()
			return nil, connectionErrorf(true, err, "transport: failed to write window update: %v", err)
		}
	}
	t.framer.writer.Flush()
	go func() {
		loopyWriter(t.ctx, t.controlBuf, t.itemHandler)
		t.conn.Close()
	}()
	if t.kp.Time != infinity {
		go t.keepalive()
	}
	return t, nil
}

func (t *http2Client) newStream(ctx context.Context, callHdr *CallHdr) *Stream {
	// TODO(zhaoq): Handle uint32 overflow of Stream.id.
	s := &Stream{
		id:            t.nextID,
		done:          make(chan struct{}),
		goAway:        make(chan struct{}),
		method:        callHdr.Method,
		sendCompress:  callHdr.SendCompress,
		buf:           newRecvBuffer(),
		fc:            &inFlow{limit: uint32(t.initialWindowSize)},
		sendQuotaPool: newQuotaPool(int(t.streamSendQuota)),
		headerChan:    make(chan struct{}),
	}
	t.nextID += 2
	s.requestRead = func(n int) {
		t.adjustWindow(s, uint32(n))
	}
	// The client side stream context should have exactly the same life cycle with the user provided context.
	// That means, s.ctx should be read-only. And s.ctx is done iff ctx is done.
	// So we use the original context here instead of creating a copy.
	s.ctx = ctx
	s.trReader = &transportReader{
		reader: &recvBufferReader{
			ctx:    s.ctx,
			goAway: s.goAway,
			recv:   s.buf,
		},
		windowHandler: func(n int) {
			t.updateWindow(s, uint32(n))
		},
	}
	s.waiters = waiters{
		ctx:    s.ctx,
		tctx:   t.ctx,
		done:   s.done,
		goAway: s.goAway,
	}
	return s
}

// NewStream creates a stream and registers it into the transport as "active"
// streams.
func (t *http2Client) NewStream(ctx context.Context, callHdr *CallHdr) (_ *Stream, err error) {
	pr := &peer.Peer{
		Addr: t.remoteAddr,
	}
	// Attach Auth info if there is any.
	if t.authInfo != nil {
		pr.AuthInfo = t.authInfo
	}
	ctx = peer.NewContext(ctx, pr)
	var (
		authData = make(map[string]string)
		audience string
	)
	// Create an audience string only if needed.
	if len(t.creds) > 0 || callHdr.Creds != nil {
		// Construct URI required to get auth request metadata.
		// Omit port if it is the default one.
		host := strings.TrimSuffix(callHdr.Host, ":443")
		pos := strings.LastIndex(callHdr.Method, "/")
		if pos == -1 {
			pos = len(callHdr.Method)
		}
		audience = "https://" + host + callHdr.Method[:pos]
	}
	for _, c := range t.creds {
		data, err := c.GetRequestMetadata(ctx, audience)
		if err != nil {
			if _, ok := status.FromError(err); ok {
				return nil, err
			}

			return nil, streamErrorf(codes.Unauthenticated, "transport: %v", err)
		}
		for k, v := range data {
			// Capital header names are illegal in HTTP/2.
			k = strings.ToLower(k)
			authData[k] = v
		}
	}
	callAuthData := map[string]string{}
	// Check if credentials.PerRPCCredentials were provided via call options.
	// Note: if these credentials are provided both via dial options and call
	// options, then both sets of credentials will be applied.
	if callCreds := callHdr.Creds; callCreds != nil {
		if !t.isSecure && callCreds.RequireTransportSecurity() {
			return nil, streamErrorf(codes.Unauthenticated, "transport: cannot send secure credentials on an insecure connection")
		}
		data, err := callCreds.GetRequestMetadata(ctx, audience)
		if err != nil {
			return nil, streamErrorf(codes.Internal, "transport: %v", err)
		}
		for k, v := range data {
			// Capital header names are illegal in HTTP/2
			k = strings.ToLower(k)
			callAuthData[k] = v
		}
	}
	t.mu.Lock()
	if t.activeStreams == nil {
		t.mu.Unlock()
		return nil, ErrConnClosing
	}
	if t.state == draining {
		t.mu.Unlock()
		return nil, errStreamDrain
	}
	if t.state != reachable {
		t.mu.Unlock()
		return nil, ErrConnClosing
	}
	t.mu.Unlock()
	// Get a quota of 1 from streamsQuota.
	if _, _, err := t.streamsQuota.get(1, waiters{ctx: ctx, tctx: t.ctx}); err != nil {
		return nil, err
	}
	// TODO(mmukhi): Benchmark if the performance gets better if count the metadata and other header fields
	// first and create a slice of that exact size.
	// Make the slice of certain predictable size to reduce allocations made by append.
	hfLen := 7 // :method, :scheme, :path, :authority, content-type, user-agent, te
	hfLen += len(authData) + len(callAuthData)
	headerFields := make([]hpack.HeaderField, 0, hfLen)
	headerFields = append(headerFields, hpack.HeaderField{Name: ":method", Value: "POST"})
	headerFields = append(headerFields, hpack.HeaderField{Name: ":scheme", Value: t.scheme})
	headerFields = append(headerFields, hpack.HeaderField{Name: ":path", Value: callHdr.Method})
	headerFields = append(headerFields, hpack.HeaderField{Name: ":authority", Value: callHdr.Host})
	headerFields = append(headerFields, hpack.HeaderField{Name: "content-type", Value: "application/grpc"})
	headerFields = append(headerFields, hpack.HeaderField{Name: "user-agent", Value: t.userAgent})
	headerFields = append(headerFields, hpack.HeaderField{Name: "te", Value: "trailers"})

	if callHdr.SendCompress != "" {
		headerFields = append(headerFields, hpack.HeaderField{Name: "grpc-encoding", Value: callHdr.SendCompress})
	}
	if dl, ok := ctx.Deadline(); ok {
		// Send out timeout regardless its value. The server can detect timeout context by itself.
		// TODO(mmukhi): Perhaps this field should be updated when actually writing out to the wire.
		timeout := dl.Sub(time.Now())
		headerFields = append(headerFields, hpack.HeaderField{Name: "grpc-timeout", Value: encodeTimeout(timeout)})
	}
	for k, v := range authData {
		headerFields = append(headerFields, hpack.HeaderField{Name: k, Value: encodeMetadataHeader(k, v)})
	}
	for k, v := range callAuthData {
		headerFields = append(headerFields, hpack.HeaderField{Name: k, Value: encodeMetadataHeader(k, v)})
	}
	if b := stats.OutgoingTags(ctx); b != nil {
		headerFields = append(headerFields, hpack.HeaderField{Name: "grpc-tags-bin", Value: encodeBinHeader(b)})
	}
	if b := stats.OutgoingTrace(ctx); b != nil {
		headerFields = append(headerFields, hpack.HeaderField{Name: "grpc-trace-bin", Value: encodeBinHeader(b)})
	}
	if md, ok := metadata.FromOutgoingContext(ctx); ok {
		for k, vv := range md {
			// HTTP doesn't allow you to set pseudoheaders after non pseudoheaders were set.
			if isReservedHeader(k) {
				continue
			}
			for _, v := range vv {
				headerFields = append(headerFields, hpack.HeaderField{Name: k, Value: encodeMetadataHeader(k, v)})
			}
		}
	}
	if md, ok := t.md.(*metadata.MD); ok {
		for k, vv := range *md {
			if isReservedHeader(k) {
				continue
			}
			for _, v := range vv {
				headerFields = append(headerFields, hpack.HeaderField{Name: k, Value: encodeMetadataHeader(k, v)})
			}
		}
	}
	t.mu.Lock()
	if t.state == draining {
		t.mu.Unlock()
		t.streamsQuota.add(1)
		return nil, errStreamDrain
	}
	if t.state != reachable {
		t.mu.Unlock()
		return nil, ErrConnClosing
	}
	s := t.newStream(ctx, callHdr)
	t.activeStreams[s.id] = s
	// If the number of active streams change from 0 to 1, then check if keepalive
	// has gone dormant. If so, wake it up.
	if len(t.activeStreams) == 1 {
		select {
		case t.awakenKeepalive <- struct{}{}:
			t.controlBuf.put(&ping{data: [8]byte{}})
			// Fill the awakenKeepalive channel again as this channel must be
			// kept non-writable except at the point that the keepalive()
			// goroutine is waiting either to be awaken or shutdown.
			t.awakenKeepalive <- struct{}{}
		default:
		}
	}
	t.controlBuf.put(&headerFrame{
		streamID:  s.id,
		hf:        headerFields,
		endStream: false,
	})
	t.mu.Unlock()

	if t.statsHandler != nil {
		outHeader := &stats.OutHeader{
			Client:      true,
			FullMethod:  callHdr.Method,
			RemoteAddr:  t.remoteAddr,
			LocalAddr:   t.localAddr,
			Compression: callHdr.SendCompress,
		}
		t.statsHandler.HandleRPC(s.ctx, outHeader)
	}
	return s, nil
}

// CloseStream clears the footprint of a stream when the stream is not needed any more.
// This must not be executed in reader's goroutine.
func (t *http2Client) CloseStream(s *Stream, err error) {
	t.mu.Lock()
	if t.activeStreams == nil {
		t.mu.Unlock()
		return
	}
	if err != nil {
		// notify in-flight streams, before the deletion
		s.write(recvMsg{err: err})
	}
	delete(t.activeStreams, s.id)
	if t.state == draining && len(t.activeStreams) == 0 {
		// The transport is draining and s is the last live stream on t.
		t.mu.Unlock()
		t.Close()
		return
	}
	t.mu.Unlock()
	// rstStream is true in case the stream is being closed at the client-side
	// and the server needs to be intimated about it by sending a RST_STREAM
	// frame.
	// To make sure this frame is written to the wire before the headers of the
	// next stream waiting for streamsQuota, we add to streamsQuota pool only
	// after having acquired the writableChan to send RST_STREAM out (look at
	// the controller() routine).
	var rstStream bool
	var rstError http2.ErrCode
	defer func() {
		// In case, the client doesn't have to send RST_STREAM to server
		// we can safely add back to streamsQuota pool now.
		if !rstStream {
			t.streamsQuota.add(1)
			return
		}
		t.controlBuf.put(&resetStream{s.id, rstError})
	}()
	s.mu.Lock()
	rstStream = s.rstStream
	rstError = s.rstError
	if s.state == streamDone {
		s.mu.Unlock()
		return
	}
	if !s.headerDone {
		close(s.headerChan)
		s.headerDone = true
	}
	s.state = streamDone
	s.mu.Unlock()
	if _, ok := err.(StreamError); ok {
		rstStream = true
		rstError = http2.ErrCodeCancel
	}
}

// Close kicks off the shutdown process of the transport. This should be called
// only once on a transport. Once it is called, the transport should not be
// accessed any more.
func (t *http2Client) Close() error {
	t.mu.Lock()
	if t.state == closing {
		t.mu.Unlock()
		return nil
	}
	t.state = closing
	t.mu.Unlock()
	t.cancel()
	err := t.conn.Close()
	t.mu.Lock()
	streams := t.activeStreams
	t.activeStreams = nil
	t.mu.Unlock()
	// Notify all active streams.
	for _, s := range streams {
		s.mu.Lock()
		if !s.headerDone {
			close(s.headerChan)
			s.headerDone = true
		}
		s.mu.Unlock()
		s.write(recvMsg{err: ErrConnClosing})
	}
	if t.statsHandler != nil {
		connEnd := &stats.ConnEnd{
			Client: true,
		}
		t.statsHandler.HandleConn(t.ctx, connEnd)
	}
	return err
}

// GracefulClose sets the state to draining, which prevents new streams from
// being created and causes the transport to be closed when the last active
// stream is closed.  If there are no active streams, the transport is closed
// immediately.  This does nothing if the transport is already draining or
// closing.
func (t *http2Client) GracefulClose() error {
	t.mu.Lock()
	switch t.state {
	case closing, draining:
		t.mu.Unlock()
		return nil
	}
	t.state = draining
	active := len(t.activeStreams)
	t.mu.Unlock()
	if active == 0 {
		return t.Close()
	}
	return nil
}

// Write formats the data into HTTP2 data frame(s) and sends it out. The caller
// should proceed only if Write returns nil.
func (t *http2Client) Write(s *Stream, hdr []byte, data []byte, opts *Options) error {
	select {
	case <-s.ctx.Done():
		return ContextErr(s.ctx.Err())
	case <-t.ctx.Done():
		return ErrConnClosing
	default:
	}

	if hdr == nil && data == nil && opts.Last {
		// stream.CloseSend uses this to send an empty frame with endStream=True
		t.controlBuf.put(&dataFrame{streamID: s.id, endStream: true, f: func() {}})
		return nil
	}
	// Add data to header frame so that we can equally distribute data across frames.
	emptyLen := http2MaxFrameLen - len(hdr)
	if emptyLen > len(data) {
		emptyLen = len(data)
	}
	hdr = append(hdr, data[:emptyLen]...)
	data = data[emptyLen:]
	var (
		streamQuota    int
		streamQuotaVer uint32
		err            error
	)
	for idx, r := range [][]byte{hdr, data} {
		for len(r) > 0 {
			size := http2MaxFrameLen
			if size > len(r) {
				size = len(r)
<<<<<<< HEAD
			}
			if streamQuota == 0 { // Used up all the locally cached stream quota.
				// Get all the stream quota there is.
				streamQuota, streamQuotaVer, err = s.sendQuotaPool.get(math.MaxInt32, s.waiters)
				if err != nil {
					return err
				}
			}
=======
			}
			if streamQuota == 0 { // Used up all the locally cached stream quota.
				// Get all the stream quota there is.
				streamQuota, streamQuotaVer, err = s.sendQuotaPool.get(math.MaxInt32, s.waiters)
				if err != nil {
					return err
				}
			}
>>>>>>> d691399f
			if size > streamQuota {
				size = streamQuota
			}

			// Get size worth quota from transport.
			tq, _, err := t.sendQuotaPool.get(size, s.waiters)
			if err != nil {
				return err
			}
			if tq < size {
				size = tq
			}
			ltq, _, err := t.localSendQuota.get(size, s.waiters)
			if err != nil {
				return err
			}
			// even if ltq is smaller than size we don't adjust size since
			// ltq is only a soft limit.
			streamQuota -= size
			p := r[:size]
			var endStream bool
			// See if this is the last frame to be written.
			if opts.Last {
				if len(r)-size == 0 { // No more data in r after this iteration.
					if idx == 0 { // We're writing data header.
						if len(data) == 0 { // There's no data to follow.
							endStream = true
						}
					} else { // We're writing data.
						endStream = true
					}
				}
			}
			success := func() {
				ltq := ltq
				t.controlBuf.put(&dataFrame{streamID: s.id, endStream: endStream, d: p, f: func() { t.localSendQuota.add(ltq) }})
				r = r[size:]
			}
			failure := func() { // The stream quota version must have changed.
				// Our streamQuota cache is invalidated now, so give it back.
				s.sendQuotaPool.lockedAdd(streamQuota + size)
			}
			if !s.sendQuotaPool.compareAndExecute(streamQuotaVer, success, failure) {
				// Couldn't send this chunk out.
				t.sendQuotaPool.add(size)
				t.localSendQuota.add(ltq)
				streamQuota = 0
			}
		}
	}
	if streamQuota > 0 { // Add the left over quota back to stream.
		s.sendQuotaPool.add(streamQuota)
	}
	if !opts.Last {
		return nil
	}
	s.mu.Lock()
	if s.state != streamDone {
		s.state = streamWriteDone
	}
	s.mu.Unlock()
	return nil
}

func (t *http2Client) getStream(f http2.Frame) (*Stream, bool) {
	t.mu.Lock()
	defer t.mu.Unlock()
	s, ok := t.activeStreams[f.Header().StreamID]
	return s, ok
}

// adjustWindow sends out extra window update over the initial window size
// of stream if the application is requesting data larger in size than
// the window.
func (t *http2Client) adjustWindow(s *Stream, n uint32) {
	s.mu.Lock()
	defer s.mu.Unlock()
	if s.state == streamDone {
		return
	}
	if w := s.fc.maybeAdjust(n); w > 0 {
		// Piggyback connection's window update along.
		if cw := t.fc.resetPendingUpdate(); cw > 0 {
			t.controlBuf.put(&windowUpdate{0, cw})
		}
		t.controlBuf.put(&windowUpdate{s.id, w})
	}
}

// updateWindow adjusts the inbound quota for the stream and the transport.
// Window updates will deliver to the controller for sending when
// the cumulative quota exceeds the corresponding threshold.
func (t *http2Client) updateWindow(s *Stream, n uint32) {
	s.mu.Lock()
	defer s.mu.Unlock()
	if s.state == streamDone {
		return
	}
	if w := s.fc.onRead(n); w > 0 {
		if cw := t.fc.resetPendingUpdate(); cw > 0 {
			t.controlBuf.put(&windowUpdate{0, cw})
		}
		t.controlBuf.put(&windowUpdate{s.id, w})
	}
}

// updateFlowControl updates the incoming flow control windows
// for the transport and the stream based on the current bdp
// estimation.
func (t *http2Client) updateFlowControl(n uint32) {
	t.mu.Lock()
	for _, s := range t.activeStreams {
		s.fc.newLimit(n)
	}
	t.initialWindowSize = int32(n)
	t.mu.Unlock()
	t.controlBuf.put(&windowUpdate{0, t.fc.newLimit(n)})
	t.controlBuf.put(&settings{
		ss: []http2.Setting{
			{
				ID:  http2.SettingInitialWindowSize,
				Val: uint32(n),
			},
		},
	})
}

func (t *http2Client) handleData(f *http2.DataFrame) {
	size := f.Header().Length
	var sendBDPPing bool
	if t.bdpEst != nil {
		sendBDPPing = t.bdpEst.add(uint32(size))
	}
	// Decouple connection's flow control from application's read.
	// An update on connection's flow control should not depend on
	// whether user application has read the data or not. Such a
	// restriction is already imposed on the stream's flow control,
	// and therefore the sender will be blocked anyways.
	// Decoupling the connection flow control will prevent other
	// active(fast) streams from starving in presence of slow or
	// inactive streams.
	//
	// Furthermore, if a bdpPing is being sent out we can piggyback
	// connection's window update for the bytes we just received.
	if sendBDPPing {
		if size != 0 { // Could've been an empty data frame.
			t.controlBuf.put(&windowUpdate{0, uint32(size)})
		}
		t.controlBuf.put(bdpPing)
	} else {
		if err := t.fc.onData(uint32(size)); err != nil {
			t.Close()
			return
		}
		if w := t.fc.onRead(uint32(size)); w > 0 {
			t.controlBuf.put(&windowUpdate{0, w})
		}
	}
	// Select the right stream to dispatch.
	s, ok := t.getStream(f)
	if !ok {
		return
	}
	if size > 0 {
		s.mu.Lock()
		if s.state == streamDone {
			s.mu.Unlock()
			return
		}
		if err := s.fc.onData(uint32(size)); err != nil {
			s.rstStream = true
			s.rstError = http2.ErrCodeFlowControl
			s.finish(status.New(codes.Internal, err.Error()))
			s.mu.Unlock()
			s.write(recvMsg{err: io.EOF})
			return
		}
		if f.Header().Flags.Has(http2.FlagDataPadded) {
			if w := s.fc.onRead(uint32(size) - uint32(len(f.Data()))); w > 0 {
				t.controlBuf.put(&windowUpdate{s.id, w})
			}
		}
		s.mu.Unlock()
		// TODO(bradfitz, zhaoq): A copy is required here because there is no
		// guarantee f.Data() is consumed before the arrival of next frame.
		// Can this copy be eliminated?
		if len(f.Data()) > 0 {
			data := make([]byte, len(f.Data()))
			copy(data, f.Data())
			s.write(recvMsg{data: data})
		}
	}
	// The server has closed the stream without sending trailers.  Record that
	// the read direction is closed, and set the status appropriately.
	if f.FrameHeader.Flags.Has(http2.FlagDataEndStream) {
		s.mu.Lock()
		if s.state == streamDone {
			s.mu.Unlock()
			return
		}
		s.finish(status.New(codes.Internal, "server closed the stream without sending trailers"))
		s.mu.Unlock()
		s.write(recvMsg{err: io.EOF})
	}
}

func (t *http2Client) handleRSTStream(f *http2.RSTStreamFrame) {
	s, ok := t.getStream(f)
	if !ok {
		return
	}
	s.mu.Lock()
	if s.state == streamDone {
		s.mu.Unlock()
		return
	}
	if !s.headerDone {
		close(s.headerChan)
		s.headerDone = true
	}

	code := http2.ErrCode(f.ErrCode)
	if code == http2.ErrCodeRefusedStream {
		// The stream was unprocessed by the server.
		s.unprocessed = true
	}
	statusCode, ok := http2ErrConvTab[code]
	if !ok {
		warningf("transport: http2Client.handleRSTStream found no mapped gRPC status for the received http2 error %v", f.ErrCode)
		statusCode = codes.Unknown
	}
	s.finish(status.Newf(statusCode, "stream terminated by RST_STREAM with error code: %v", f.ErrCode))
	s.mu.Unlock()
	s.write(recvMsg{err: io.EOF})
}

func (t *http2Client) handleSettings(f *http2.SettingsFrame, isFirst bool) {
	if f.IsAck() {
		return
	}
	var rs []http2.Setting
	var ps []http2.Setting
	isMaxConcurrentStreamsMissing := true
	f.ForeachSetting(func(s http2.Setting) error {
		if s.ID == http2.SettingMaxConcurrentStreams {
			isMaxConcurrentStreamsMissing = false
		}
		if t.isRestrictive(s) {
			rs = append(rs, s)
		} else {
			ps = append(ps, s)
		}
		return nil
	})
	if isFirst && isMaxConcurrentStreamsMissing {
		// This means server is imposing no limits on
		// maximum number of concurrent streams initiated by client.
		// So we must remove our self-imposed limit.
		ps = append(ps, http2.Setting{
			ID:  http2.SettingMaxConcurrentStreams,
			Val: math.MaxUint32,
		})
	}
	t.applySettings(rs)
	t.controlBuf.put(&settingsAck{})
	t.applySettings(ps)
}

func (t *http2Client) isRestrictive(s http2.Setting) bool {
	switch s.ID {
	case http2.SettingMaxConcurrentStreams:
		return int(s.Val) < t.maxStreams
	case http2.SettingInitialWindowSize:
		// Note: we don't acquire a lock here to read streamSendQuota
		// because the same goroutine updates it later.
		return s.Val < t.streamSendQuota
	}
	return false
}

func (t *http2Client) handlePing(f *http2.PingFrame) {
	if f.IsAck() {
		// Maybe it's a BDP ping.
		if t.bdpEst != nil {
			t.bdpEst.calculate(f.Data)
		}
		return
	}
	pingAck := &ping{ack: true}
	copy(pingAck.data[:], f.Data[:])
	t.controlBuf.put(pingAck)
}

func (t *http2Client) handleGoAway(f *http2.GoAwayFrame) {
	t.mu.Lock()
	if t.state != reachable && t.state != draining {
		t.mu.Unlock()
		return
	}
	if f.ErrCode == http2.ErrCodeEnhanceYourCalm {
		infof("Client received GoAway with http2.ErrCodeEnhanceYourCalm.")
	}
	id := f.LastStreamID
	if id > 0 && id%2 != 1 {
		t.mu.Unlock()
		t.Close()
		return
	}
	// A client can receive multiple GoAways from the server (see
	// https://github.com/grpc/grpc-go/issues/1387).  The idea is that the first
	// GoAway will be sent with an ID of MaxInt32 and the second GoAway will be
	// sent after an RTT delay with the ID of the last stream the server will
	// process.
	//
	// Therefore, when we get the first GoAway we don't necessarily close any
	// streams. While in case of second GoAway we close all streams created after
	// the GoAwayId. This way streams that were in-flight while the GoAway from
	// server was being sent don't get killed.
	select {
	case <-t.goAway: // t.goAway has been closed (i.e.,multiple GoAways).
		// If there are multiple GoAways the first one should always have an ID greater than the following ones.
		if id > t.prevGoAwayID {
			t.mu.Unlock()
			t.Close()
			return
		}
	default:
		t.setGoAwayReason(f)
		close(t.goAway)
		t.state = draining
	}
	// All streams with IDs greater than the GoAwayId
	// and smaller than the previous GoAway ID should be killed.
	upperLimit := t.prevGoAwayID
	if upperLimit == 0 { // This is the first GoAway Frame.
		upperLimit = math.MaxUint32 // Kill all streams after the GoAway ID.
	}
	for streamID, stream := range t.activeStreams {
		if streamID > id && streamID <= upperLimit {
			// The stream was unprocessed by the server.
			stream.mu.Lock()
			stream.unprocessed = true
			stream.finish(statusGoAway)
			stream.mu.Unlock()
			close(stream.goAway)
		}
	}
	t.prevGoAwayID = id
	active := len(t.activeStreams)
	t.mu.Unlock()
	if active == 0 {
		t.Close()
	}
}

// setGoAwayReason sets the value of t.goAwayReason based
// on the GoAway frame received.
// It expects a lock on transport's mutext to be held by
// the caller.
func (t *http2Client) setGoAwayReason(f *http2.GoAwayFrame) {
	t.goAwayReason = GoAwayNoReason
	switch f.ErrCode {
	case http2.ErrCodeEnhanceYourCalm:
		if string(f.DebugData()) == "too_many_pings" {
			t.goAwayReason = GoAwayTooManyPings
		}
	}
}

func (t *http2Client) GetGoAwayReason() GoAwayReason {
	t.mu.Lock()
	defer t.mu.Unlock()
	return t.goAwayReason
}

func (t *http2Client) handleWindowUpdate(f *http2.WindowUpdateFrame) {
	id := f.Header().StreamID
	incr := f.Increment
	if id == 0 {
		t.sendQuotaPool.add(int(incr))
		return
	}
	if s, ok := t.getStream(f); ok {
		s.sendQuotaPool.add(int(incr))
	}
}

// operateHeaders takes action on the decoded headers.
func (t *http2Client) operateHeaders(frame *http2.MetaHeadersFrame) {
	s, ok := t.getStream(frame)
	if !ok {
		return
	}
	s.mu.Lock()
	s.bytesReceived = true
	s.mu.Unlock()
	var state decodeState
	if err := state.decodeResponseHeader(frame); err != nil {
		s.mu.Lock()
		if !s.headerDone {
			close(s.headerChan)
			s.headerDone = true
		}
		s.mu.Unlock()
		s.write(recvMsg{err: err})
		// Something wrong. Stops reading even when there is remaining.
		return
	}

	endStream := frame.StreamEnded()
	var isHeader bool
	defer func() {
		if t.statsHandler != nil {
			if isHeader {
				inHeader := &stats.InHeader{
					Client:     true,
					WireLength: int(frame.Header().Length),
				}
				t.statsHandler.HandleRPC(s.ctx, inHeader)
			} else {
				inTrailer := &stats.InTrailer{
					Client:     true,
					WireLength: int(frame.Header().Length),
				}
				t.statsHandler.HandleRPC(s.ctx, inTrailer)
			}
		}
	}()

	s.mu.Lock()
	if !endStream {
		s.recvCompress = state.encoding
	}
	if !s.headerDone {
		if !endStream && len(state.mdata) > 0 {
			s.header = state.mdata
		}
		close(s.headerChan)
		s.headerDone = true
		isHeader = true
	}
	if !endStream || s.state == streamDone {
		s.mu.Unlock()
		return
	}
	if len(state.mdata) > 0 {
		s.trailer = state.mdata
	}
	s.finish(state.status())
	s.mu.Unlock()
	s.write(recvMsg{err: io.EOF})
}

func handleMalformedHTTP2(s *Stream, err error) {
	s.mu.Lock()
	if !s.headerDone {
		close(s.headerChan)
		s.headerDone = true
	}
	s.mu.Unlock()
	s.write(recvMsg{err: err})
}

// reader runs as a separate goroutine in charge of reading data from network
// connection.
//
// TODO(zhaoq): currently one reader per transport. Investigate whether this is
// optimal.
// TODO(zhaoq): Check the validity of the incoming frame sequence.
func (t *http2Client) reader() {
	// Check the validity of server preface.
	frame, err := t.framer.fr.ReadFrame()
	if err != nil {
		t.Close()
		return
	}
	atomic.CompareAndSwapUint32(&t.activity, 0, 1)
	sf, ok := frame.(*http2.SettingsFrame)
	if !ok {
		t.Close()
		return
	}
	t.onSuccess()
	t.handleSettings(sf, true)

	// loop to keep reading incoming messages on this transport.
	for {
		frame, err := t.framer.fr.ReadFrame()
		atomic.CompareAndSwapUint32(&t.activity, 0, 1)
		if err != nil {
			// Abort an active stream if the http2.Framer returns a
			// http2.StreamError. This can happen only if the server's response
			// is malformed http2.
			if se, ok := err.(http2.StreamError); ok {
				t.mu.Lock()
				s := t.activeStreams[se.StreamID]
				t.mu.Unlock()
				if s != nil {
					// use error detail to provide better err message
					handleMalformedHTTP2(s, streamErrorf(http2ErrConvTab[se.Code], "%v", t.framer.fr.ErrorDetail()))
				}
				continue
			} else {
				// Transport error.
				t.Close()
				return
			}
		}
		switch frame := frame.(type) {
		case *http2.MetaHeadersFrame:
			t.operateHeaders(frame)
		case *http2.DataFrame:
			t.handleData(frame)
		case *http2.RSTStreamFrame:
			t.handleRSTStream(frame)
		case *http2.SettingsFrame:
			t.handleSettings(frame, false)
		case *http2.PingFrame:
			t.handlePing(frame)
		case *http2.GoAwayFrame:
			t.handleGoAway(frame)
		case *http2.WindowUpdateFrame:
			t.handleWindowUpdate(frame)
		default:
			errorf("transport: http2Client.reader got unhandled frame type %v.", frame)
		}
	}
}

func (t *http2Client) applySettings(ss []http2.Setting) {
	for _, s := range ss {
		switch s.ID {
		case http2.SettingMaxConcurrentStreams:
			// TODO(zhaoq): This is a hack to avoid significant refactoring of the
			// code to deal with the unrealistic int32 overflow. Probably will try
			// to find a better way to handle this later.
			if s.Val > math.MaxInt32 {
				s.Val = math.MaxInt32
			}
			ms := t.maxStreams
			t.maxStreams = int(s.Val)
			t.streamsQuota.add(int(s.Val) - ms)
		case http2.SettingInitialWindowSize:
			t.mu.Lock()
			for _, stream := range t.activeStreams {
				// Adjust the sending quota for each stream.
				stream.sendQuotaPool.addAndUpdate(int(s.Val) - int(t.streamSendQuota))
			}
			t.streamSendQuota = s.Val
			t.mu.Unlock()
		}
	}
}

// TODO(mmukhi): A lot of this code(and code in other places in the tranpsort layer)
// is duplicated between the client and the server.
// The transport layer needs to be refactored to take care of this.
func (t *http2Client) itemHandler(i item) (err error) {
	defer func() {
		if err != nil {
			errorf(" error in itemHandler: %v", err)
		}
	}()
	switch i := i.(type) {
	case *dataFrame:
		if err := t.framer.fr.WriteData(i.streamID, i.endStream, i.d); err != nil {
			return err
		}
		i.f()
		return nil
	case *headerFrame:
		t.hBuf.Reset()
		for _, f := range i.hf {
			t.hEnc.WriteField(f)
		}
		endHeaders := false
		first := true
		for !endHeaders {
			size := t.hBuf.Len()
			if size > http2MaxFrameLen {
				size = http2MaxFrameLen
			} else {
				endHeaders = true
			}
			if first {
				first = false
				err = t.framer.fr.WriteHeaders(http2.HeadersFrameParam{
					StreamID:      i.streamID,
					BlockFragment: t.hBuf.Next(size),
					EndStream:     i.endStream,
					EndHeaders:    endHeaders,
				})
			} else {
				err = t.framer.fr.WriteContinuation(
					i.streamID,
					endHeaders,
					t.hBuf.Next(size),
				)
			}
			if err != nil {
				return err
			}
		}
		return nil
	case *windowUpdate:
		return t.framer.fr.WriteWindowUpdate(i.streamID, i.increment)
	case *settings:
		return t.framer.fr.WriteSettings(i.ss...)
	case *settingsAck:
		return t.framer.fr.WriteSettingsAck()
	case *resetStream:
		// If the server needs to be to intimated about stream closing,
		// then we need to make sure the RST_STREAM frame is written to
		// the wire before the headers of the next stream waiting on
		// streamQuota. We ensure this by adding to the streamsQuota pool
		// only after having acquired the writableChan to send RST_STREAM.
		err := t.framer.fr.WriteRSTStream(i.streamID, i.code)
		t.streamsQuota.add(1)
		return err
	case *flushIO:
		return t.framer.writer.Flush()
	case *ping:
		if !i.ack {
			t.bdpEst.timesnap(i.data)
		}
		return t.framer.fr.WritePing(i.ack, i.data)
	default:
		errorf("transport: http2Client.controller got unexpected item type %v", i)
		return fmt.Errorf("transport: http2Client.controller got unexpected item type %v", i)
	}
}

// keepalive running in a separate goroutune makes sure the connection is alive by sending pings.
func (t *http2Client) keepalive() {
	p := &ping{data: [8]byte{}}
	timer := time.NewTimer(t.kp.Time)
	for {
		select {
		case <-timer.C:
			if atomic.CompareAndSwapUint32(&t.activity, 1, 0) {
				timer.Reset(t.kp.Time)
				continue
			}
			// Check if keepalive should go dormant.
			t.mu.Lock()
			if len(t.activeStreams) < 1 && !t.kp.PermitWithoutStream {
				// Make awakenKeepalive writable.
				<-t.awakenKeepalive
				t.mu.Unlock()
				select {
				case <-t.awakenKeepalive:
					// If the control gets here a ping has been sent
					// need to reset the timer with keepalive.Timeout.
				case <-t.ctx.Done():
					return
				}
			} else {
				t.mu.Unlock()
				// Send ping.
				t.controlBuf.put(p)
			}

			// By the time control gets here a ping has been sent one way or the other.
			timer.Reset(t.kp.Timeout)
			select {
			case <-timer.C:
				if atomic.CompareAndSwapUint32(&t.activity, 1, 0) {
					timer.Reset(t.kp.Time)
					continue
				}
				t.Close()
				return
			case <-t.ctx.Done():
				if !timer.Stop() {
					<-timer.C
				}
				return
			}
		case <-t.ctx.Done():
			if !timer.Stop() {
				<-timer.C
			}
			return
		}
	}
}

func (t *http2Client) Error() <-chan struct{} {
	return t.ctx.Done()
}

func (t *http2Client) GoAway() <-chan struct{} {
	return t.goAway
}<|MERGE_RESOLUTION|>--- conflicted
+++ resolved
@@ -676,7 +676,6 @@
 			size := http2MaxFrameLen
 			if size > len(r) {
 				size = len(r)
-<<<<<<< HEAD
 			}
 			if streamQuota == 0 { // Used up all the locally cached stream quota.
 				// Get all the stream quota there is.
@@ -685,16 +684,6 @@
 					return err
 				}
 			}
-=======
-			}
-			if streamQuota == 0 { // Used up all the locally cached stream quota.
-				// Get all the stream quota there is.
-				streamQuota, streamQuotaVer, err = s.sendQuotaPool.get(math.MaxInt32, s.waiters)
-				if err != nil {
-					return err
-				}
-			}
->>>>>>> d691399f
 			if size > streamQuota {
 				size = streamQuota
 			}
