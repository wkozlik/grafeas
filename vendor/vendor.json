--- conflicted
+++ resolved
@@ -191,16 +191,6 @@
 		{
 			"checksumSHA1": "GtamqiJoL7PGHsN454AoffBFMa8=",
 			"path": "golang.org/x/net/context",
-<<<<<<< HEAD
-			"revision": "d866cfc389cec985d6fda2859936a575a55a3ab6",
-			"revisionTime": "2017-12-11T20:45:21Z"
-		},
-		{
-			"checksumSHA1": "Iv1YK4j9U0IgQl3/nu3FRjupk4I=",
-			"path": "golang.org/x/net/http2",
-			"revision": "d866cfc389cec985d6fda2859936a575a55a3ab6",
-			"revisionTime": "2017-12-11T20:45:21Z"
-=======
 			"revision": "42fe2e1c20de1054d3d30f82cc9fb5b41e2e3767",
 			"revisionTime": "2018-01-04T22:23:21Z"
 		},
@@ -209,106 +199,60 @@
 			"path": "golang.org/x/net/http2",
 			"revision": "42fe2e1c20de1054d3d30f82cc9fb5b41e2e3767",
 			"revisionTime": "2018-01-04T22:23:21Z"
->>>>>>> d691399f
 		},
 		{
 			"checksumSHA1": "ezWhc7n/FtqkLDQKeU2JbW+80tE=",
 			"path": "golang.org/x/net/http2/hpack",
-<<<<<<< HEAD
-			"revision": "d866cfc389cec985d6fda2859936a575a55a3ab6",
-			"revisionTime": "2017-12-11T20:45:21Z"
-=======
-			"revision": "42fe2e1c20de1054d3d30f82cc9fb5b41e2e3767",
-			"revisionTime": "2018-01-04T22:23:21Z"
->>>>>>> d691399f
+			"revision": "42fe2e1c20de1054d3d30f82cc9fb5b41e2e3767",
+			"revisionTime": "2018-01-04T22:23:21Z"
 		},
 		{
 			"checksumSHA1": "RcrB7tgYS/GMW4QrwVdMOTNqIU8=",
 			"path": "golang.org/x/net/idna",
-<<<<<<< HEAD
-			"revision": "d866cfc389cec985d6fda2859936a575a55a3ab6",
-			"revisionTime": "2017-12-11T20:45:21Z"
-=======
-			"revision": "42fe2e1c20de1054d3d30f82cc9fb5b41e2e3767",
-			"revisionTime": "2018-01-04T22:23:21Z"
->>>>>>> d691399f
+			"revision": "42fe2e1c20de1054d3d30f82cc9fb5b41e2e3767",
+			"revisionTime": "2018-01-04T22:23:21Z"
 		},
 		{
 			"checksumSHA1": "UxahDzW2v4mf/+aFxruuupaoIwo=",
 			"path": "golang.org/x/net/internal/timeseries",
-<<<<<<< HEAD
-			"revision": "d866cfc389cec985d6fda2859936a575a55a3ab6",
-			"revisionTime": "2017-12-11T20:45:21Z"
-=======
-			"revision": "42fe2e1c20de1054d3d30f82cc9fb5b41e2e3767",
-			"revisionTime": "2018-01-04T22:23:21Z"
->>>>>>> d691399f
+			"revision": "42fe2e1c20de1054d3d30f82cc9fb5b41e2e3767",
+			"revisionTime": "2018-01-04T22:23:21Z"
 		},
 		{
 			"checksumSHA1": "3xyuaSNmClqG4YWC7g0isQIbUTc=",
 			"path": "golang.org/x/net/lex/httplex",
-<<<<<<< HEAD
-			"revision": "d866cfc389cec985d6fda2859936a575a55a3ab6",
-			"revisionTime": "2017-12-11T20:45:21Z"
-=======
-			"revision": "42fe2e1c20de1054d3d30f82cc9fb5b41e2e3767",
-			"revisionTime": "2018-01-04T22:23:21Z"
->>>>>>> d691399f
+			"revision": "42fe2e1c20de1054d3d30f82cc9fb5b41e2e3767",
+			"revisionTime": "2018-01-04T22:23:21Z"
 		},
 		{
 			"checksumSHA1": "u/r66lwYfgg682u5hZG7/E7+VCY=",
 			"path": "golang.org/x/net/trace",
-<<<<<<< HEAD
-			"revision": "d866cfc389cec985d6fda2859936a575a55a3ab6",
-			"revisionTime": "2017-12-11T20:45:21Z"
-=======
-			"revision": "42fe2e1c20de1054d3d30f82cc9fb5b41e2e3767",
-			"revisionTime": "2018-01-04T22:23:21Z"
->>>>>>> d691399f
+			"revision": "42fe2e1c20de1054d3d30f82cc9fb5b41e2e3767",
+			"revisionTime": "2018-01-04T22:23:21Z"
 		},
 		{
 			"checksumSHA1": "CbpjEkkOeh0fdM/V8xKDdI0AA88=",
 			"path": "golang.org/x/text/secure/bidirule",
-<<<<<<< HEAD
-			"revision": "eb22672bea55af56d225d4e35405f4d2e9f062a0",
-			"revisionTime": "2017-12-13T18:21:11Z"
-=======
 			"revision": "e19ae1496984b1c655b8044a65c0300a3c878dd3",
 			"revisionTime": "2017-12-24T20:31:28Z"
->>>>>>> d691399f
 		},
 		{
 			"checksumSHA1": "ziMb9+ANGRJSSIuxYdRbA+cDRBQ=",
 			"path": "golang.org/x/text/transform",
-<<<<<<< HEAD
-			"revision": "eb22672bea55af56d225d4e35405f4d2e9f062a0",
-			"revisionTime": "2017-12-13T18:21:11Z"
-=======
 			"revision": "e19ae1496984b1c655b8044a65c0300a3c878dd3",
 			"revisionTime": "2017-12-24T20:31:28Z"
->>>>>>> d691399f
 		},
 		{
 			"checksumSHA1": "w8kDfZ1Ug+qAcVU0v8obbu3aDOY=",
 			"path": "golang.org/x/text/unicode/bidi",
-<<<<<<< HEAD
-			"revision": "eb22672bea55af56d225d4e35405f4d2e9f062a0",
-			"revisionTime": "2017-12-13T18:21:11Z"
-=======
 			"revision": "e19ae1496984b1c655b8044a65c0300a3c878dd3",
 			"revisionTime": "2017-12-24T20:31:28Z"
->>>>>>> d691399f
 		},
 		{
 			"checksumSHA1": "BCNYmf4Ek93G4lk5x3ucNi/lTwA=",
 			"path": "golang.org/x/text/unicode/norm",
-<<<<<<< HEAD
-			"revision": "eb22672bea55af56d225d4e35405f4d2e9f062a0",
-			"revisionTime": "2017-12-13T18:21:11Z"
-=======
 			"revision": "e19ae1496984b1c655b8044a65c0300a3c878dd3",
 			"revisionTime": "2017-12-24T20:31:28Z"
->>>>>>> d691399f
 		},
 		{
 			"checksumSHA1": "m1d4DsEkn6fuFF4b4O1ALS65yrk=",
@@ -341,53 +285,26 @@
 			"revisionTime": "2018-05-18T17:53:38Z"
 		},
 		{
-<<<<<<< HEAD
-			"checksumSHA1": "vLvZkHaS5WLvXP9THG1Rzgg9lls=",
-			"path": "google.golang.org/grpc",
-			"revision": "2720857d978b9873027f6d739d74794428f49c03",
-			"revisionTime": "2017-12-18T23:38:51Z"
-=======
 			"checksumSHA1": "aPV66krnT1KnXfYSLpX8iSa2VbY=",
 			"path": "google.golang.org/grpc",
 			"revision": "8a8ac82f1f7f141a47430dd8be7aa90b92141603",
 			"revisionTime": "2018-01-04T23:44:29Z"
->>>>>>> d691399f
 		},
 		{
 			"checksumSHA1": "xBhmO0Vn4kzbmySioX+2gBImrkk=",
 			"path": "google.golang.org/grpc/balancer",
-<<<<<<< HEAD
-			"revision": "2720857d978b9873027f6d739d74794428f49c03",
-			"revisionTime": "2017-12-18T23:38:51Z"
-=======
-			"revision": "8a8ac82f1f7f141a47430dd8be7aa90b92141603",
-			"revisionTime": "2018-01-04T23:44:29Z"
->>>>>>> d691399f
+			"revision": "8a8ac82f1f7f141a47430dd8be7aa90b92141603",
+			"revisionTime": "2018-01-04T23:44:29Z"
 		},
 		{
 			"checksumSHA1": "CPWX/IgaQSR3+78j4sPrvHNkW+U=",
 			"path": "google.golang.org/grpc/balancer/base",
-<<<<<<< HEAD
-			"revision": "2720857d978b9873027f6d739d74794428f49c03",
-			"revisionTime": "2017-12-18T23:38:51Z"
-=======
-			"revision": "8a8ac82f1f7f141a47430dd8be7aa90b92141603",
-			"revisionTime": "2018-01-04T23:44:29Z"
->>>>>>> d691399f
+			"revision": "8a8ac82f1f7f141a47430dd8be7aa90b92141603",
+			"revisionTime": "2018-01-04T23:44:29Z"
 		},
 		{
 			"checksumSHA1": "DJ1AtOk4Pu7bqtUMob95Hw8HPNw=",
 			"path": "google.golang.org/grpc/balancer/roundrobin",
-<<<<<<< HEAD
-			"revision": "2720857d978b9873027f6d739d74794428f49c03",
-			"revisionTime": "2017-12-18T23:38:51Z"
-		},
-		{
-			"checksumSHA1": "bfmh2m3qW8bb6qpfS/D4Wcl4hZE=",
-			"path": "google.golang.org/grpc/codes",
-			"revision": "2720857d978b9873027f6d739d74794428f49c03",
-			"revisionTime": "2017-12-18T23:38:51Z"
-=======
 			"revision": "8a8ac82f1f7f141a47430dd8be7aa90b92141603",
 			"revisionTime": "2018-01-04T23:44:29Z"
 		},
@@ -396,21 +313,10 @@
 			"path": "google.golang.org/grpc/codes",
 			"revision": "8a8ac82f1f7f141a47430dd8be7aa90b92141603",
 			"revisionTime": "2018-01-04T23:44:29Z"
->>>>>>> d691399f
 		},
 		{
 			"checksumSHA1": "XH2WYcDNwVO47zYShREJjcYXm0Y=",
 			"path": "google.golang.org/grpc/connectivity",
-<<<<<<< HEAD
-			"revision": "2720857d978b9873027f6d739d74794428f49c03",
-			"revisionTime": "2017-12-18T23:38:51Z"
-		},
-		{
-			"checksumSHA1": "4DnDX81AOSyVP3UJ5tQmlNcG1MI=",
-			"path": "google.golang.org/grpc/credentials",
-			"revision": "2720857d978b9873027f6d739d74794428f49c03",
-			"revisionTime": "2017-12-18T23:38:51Z"
-=======
 			"revision": "8a8ac82f1f7f141a47430dd8be7aa90b92141603",
 			"revisionTime": "2018-01-04T23:44:29Z"
 		},
@@ -419,164 +325,88 @@
 			"path": "google.golang.org/grpc/credentials",
 			"revision": "8a8ac82f1f7f141a47430dd8be7aa90b92141603",
 			"revisionTime": "2018-01-04T23:44:29Z"
->>>>>>> d691399f
 		},
 		{
 			"checksumSHA1": "9DImIDqmAMPO24loHJ77UVJTDxQ=",
 			"path": "google.golang.org/grpc/encoding",
-<<<<<<< HEAD
-			"revision": "2720857d978b9873027f6d739d74794428f49c03",
-			"revisionTime": "2017-12-18T23:38:51Z"
-=======
-			"revision": "8a8ac82f1f7f141a47430dd8be7aa90b92141603",
-			"revisionTime": "2018-01-04T23:44:29Z"
->>>>>>> d691399f
+			"revision": "8a8ac82f1f7f141a47430dd8be7aa90b92141603",
+			"revisionTime": "2018-01-04T23:44:29Z"
 		},
 		{
 			"checksumSHA1": "H7SuPUqbPcdbNqgl+k3ohuwMAwE=",
 			"path": "google.golang.org/grpc/grpclb/grpc_lb_v1/messages",
-<<<<<<< HEAD
-			"revision": "2720857d978b9873027f6d739d74794428f49c03",
-			"revisionTime": "2017-12-18T23:38:51Z"
-=======
-			"revision": "8a8ac82f1f7f141a47430dd8be7aa90b92141603",
-			"revisionTime": "2018-01-04T23:44:29Z"
->>>>>>> d691399f
+			"revision": "8a8ac82f1f7f141a47430dd8be7aa90b92141603",
+			"revisionTime": "2018-01-04T23:44:29Z"
 		},
 		{
 			"checksumSHA1": "ntHev01vgZgeIh5VFRmbLx/BSTo=",
 			"path": "google.golang.org/grpc/grpclog",
-<<<<<<< HEAD
-			"revision": "2720857d978b9873027f6d739d74794428f49c03",
-			"revisionTime": "2017-12-18T23:38:51Z"
-=======
-			"revision": "8a8ac82f1f7f141a47430dd8be7aa90b92141603",
-			"revisionTime": "2018-01-04T23:44:29Z"
->>>>>>> d691399f
+			"revision": "8a8ac82f1f7f141a47430dd8be7aa90b92141603",
+			"revisionTime": "2018-01-04T23:44:29Z"
 		},
 		{
 			"checksumSHA1": "Qvf3zdmRCSsiM/VoBv0qB/naHtU=",
 			"path": "google.golang.org/grpc/internal",
-<<<<<<< HEAD
-			"revision": "2720857d978b9873027f6d739d74794428f49c03",
-			"revisionTime": "2017-12-18T23:38:51Z"
-=======
-			"revision": "8a8ac82f1f7f141a47430dd8be7aa90b92141603",
-			"revisionTime": "2018-01-04T23:44:29Z"
->>>>>>> d691399f
+			"revision": "8a8ac82f1f7f141a47430dd8be7aa90b92141603",
+			"revisionTime": "2018-01-04T23:44:29Z"
 		},
 		{
 			"checksumSHA1": "hcuHgKp8W0wIzoCnNfKI8NUss5o=",
 			"path": "google.golang.org/grpc/keepalive",
-<<<<<<< HEAD
-			"revision": "2720857d978b9873027f6d739d74794428f49c03",
-			"revisionTime": "2017-12-18T23:38:51Z"
-=======
-			"revision": "8a8ac82f1f7f141a47430dd8be7aa90b92141603",
-			"revisionTime": "2018-01-04T23:44:29Z"
->>>>>>> d691399f
+			"revision": "8a8ac82f1f7f141a47430dd8be7aa90b92141603",
+			"revisionTime": "2018-01-04T23:44:29Z"
 		},
 		{
 			"checksumSHA1": "KeUmTZV+2X46C49cKyjp+xM7fvw=",
 			"path": "google.golang.org/grpc/metadata",
-<<<<<<< HEAD
-			"revision": "2720857d978b9873027f6d739d74794428f49c03",
-			"revisionTime": "2017-12-18T23:38:51Z"
-=======
-			"revision": "8a8ac82f1f7f141a47430dd8be7aa90b92141603",
-			"revisionTime": "2018-01-04T23:44:29Z"
->>>>>>> d691399f
+			"revision": "8a8ac82f1f7f141a47430dd8be7aa90b92141603",
+			"revisionTime": "2018-01-04T23:44:29Z"
 		},
 		{
 			"checksumSHA1": "5dwF592DPvhF2Wcex3m7iV6aGRQ=",
 			"path": "google.golang.org/grpc/naming",
-<<<<<<< HEAD
-			"revision": "2720857d978b9873027f6d739d74794428f49c03",
-			"revisionTime": "2017-12-18T23:38:51Z"
-=======
-			"revision": "8a8ac82f1f7f141a47430dd8be7aa90b92141603",
-			"revisionTime": "2018-01-04T23:44:29Z"
->>>>>>> d691399f
+			"revision": "8a8ac82f1f7f141a47430dd8be7aa90b92141603",
+			"revisionTime": "2018-01-04T23:44:29Z"
 		},
 		{
 			"checksumSHA1": "n5EgDdBqFMa2KQFhtl+FF/4gIFo=",
 			"path": "google.golang.org/grpc/peer",
-<<<<<<< HEAD
-			"revision": "2720857d978b9873027f6d739d74794428f49c03",
-			"revisionTime": "2017-12-18T23:38:51Z"
-=======
-			"revision": "8a8ac82f1f7f141a47430dd8be7aa90b92141603",
-			"revisionTime": "2018-01-04T23:44:29Z"
->>>>>>> d691399f
+			"revision": "8a8ac82f1f7f141a47430dd8be7aa90b92141603",
+			"revisionTime": "2018-01-04T23:44:29Z"
 		},
 		{
 			"checksumSHA1": "y8Ta+ctMP9CUTiPyPyxiD154d8w=",
 			"path": "google.golang.org/grpc/resolver",
-<<<<<<< HEAD
-			"revision": "2720857d978b9873027f6d739d74794428f49c03",
-			"revisionTime": "2017-12-18T23:38:51Z"
-=======
-			"revision": "8a8ac82f1f7f141a47430dd8be7aa90b92141603",
-			"revisionTime": "2018-01-04T23:44:29Z"
->>>>>>> d691399f
+			"revision": "8a8ac82f1f7f141a47430dd8be7aa90b92141603",
+			"revisionTime": "2018-01-04T23:44:29Z"
 		},
 		{
 			"checksumSHA1": "WpWF+bDzObsHf+bjoGpb/abeFxo=",
 			"path": "google.golang.org/grpc/resolver/dns",
-<<<<<<< HEAD
-			"revision": "2720857d978b9873027f6d739d74794428f49c03",
-			"revisionTime": "2017-12-18T23:38:51Z"
-=======
-			"revision": "8a8ac82f1f7f141a47430dd8be7aa90b92141603",
-			"revisionTime": "2018-01-04T23:44:29Z"
->>>>>>> d691399f
+			"revision": "8a8ac82f1f7f141a47430dd8be7aa90b92141603",
+			"revisionTime": "2018-01-04T23:44:29Z"
 		},
 		{
 			"checksumSHA1": "zs9M4xE8Lyg4wvuYvR00XoBxmuw=",
 			"path": "google.golang.org/grpc/resolver/passthrough",
-<<<<<<< HEAD
-			"revision": "2720857d978b9873027f6d739d74794428f49c03",
-			"revisionTime": "2017-12-18T23:38:51Z"
-=======
-			"revision": "8a8ac82f1f7f141a47430dd8be7aa90b92141603",
-			"revisionTime": "2018-01-04T23:44:29Z"
->>>>>>> d691399f
+			"revision": "8a8ac82f1f7f141a47430dd8be7aa90b92141603",
+			"revisionTime": "2018-01-04T23:44:29Z"
 		},
 		{
 			"checksumSHA1": "G9lgXNi7qClo5sM2s6TbTHLFR3g=",
 			"path": "google.golang.org/grpc/stats",
-<<<<<<< HEAD
-			"revision": "2720857d978b9873027f6d739d74794428f49c03",
-			"revisionTime": "2017-12-18T23:38:51Z"
-=======
-			"revision": "8a8ac82f1f7f141a47430dd8be7aa90b92141603",
-			"revisionTime": "2018-01-04T23:44:29Z"
->>>>>>> d691399f
+			"revision": "8a8ac82f1f7f141a47430dd8be7aa90b92141603",
+			"revisionTime": "2018-01-04T23:44:29Z"
 		},
 		{
 			"checksumSHA1": "tUo+M0Cb0W9ZEIt5BH30wJz/Kjc=",
 			"path": "google.golang.org/grpc/status",
-<<<<<<< HEAD
-			"revision": "2720857d978b9873027f6d739d74794428f49c03",
-			"revisionTime": "2017-12-18T23:38:51Z"
-=======
-			"revision": "8a8ac82f1f7f141a47430dd8be7aa90b92141603",
-			"revisionTime": "2018-01-04T23:44:29Z"
->>>>>>> d691399f
+			"revision": "8a8ac82f1f7f141a47430dd8be7aa90b92141603",
+			"revisionTime": "2018-01-04T23:44:29Z"
 		},
 		{
 			"checksumSHA1": "qvArRhlrww5WvRmbyMF2mUfbJew=",
 			"path": "google.golang.org/grpc/tap",
-<<<<<<< HEAD
-			"revision": "2720857d978b9873027f6d739d74794428f49c03",
-			"revisionTime": "2017-12-18T23:38:51Z"
-		},
-		{
-			"checksumSHA1": "4PldZ/0JjX6SpJYaMByY1ozywnY=",
-			"path": "google.golang.org/grpc/transport",
-			"revision": "2720857d978b9873027f6d739d74794428f49c03",
-			"revisionTime": "2017-12-18T23:38:51Z"
-=======
 			"revision": "8a8ac82f1f7f141a47430dd8be7aa90b92141603",
 			"revisionTime": "2018-01-04T23:44:29Z"
 		},
@@ -585,7 +415,6 @@
 			"path": "google.golang.org/grpc/transport",
 			"revision": "8a8ac82f1f7f141a47430dd8be7aa90b92141603",
 			"revisionTime": "2018-01-04T23:44:29Z"
->>>>>>> d691399f
 		},
 		{
 			"checksumSHA1": "ZSWoOPUNRr5+3dhkLK3C4cZAQPk=",
